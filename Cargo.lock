--- conflicted
+++ resolved
@@ -70,7 +70,7 @@
  "graphics-server",
  "log",
  "log-server",
- "rkyv",
+ "rkyv 0.3.1",
  "ticktimer-server",
  "utralib",
  "xous",
@@ -83,7 +83,7 @@
 dependencies = [
  "log",
  "log-server",
- "rkyv",
+ "rkyv 0.3.1",
  "utralib",
  "xous",
  "xous-names",
@@ -123,11 +123,7 @@
 version = "0.5.0"
 dependencies = [
  "log",
-<<<<<<< HEAD
  "rkyv 0.4.1",
-=======
- "rkyv",
->>>>>>> 89aa1b4c
 ]
 
 [[package]]
@@ -244,11 +240,7 @@
  "heapless",
  "log",
  "log-server",
-<<<<<<< HEAD
  "rkyv 0.4.1",
-=======
- "rkyv",
->>>>>>> 89aa1b4c
  "ticktimer-server",
  "typenum",
  "utralib",
@@ -283,7 +275,7 @@
 dependencies = [
  "graphics-server",
  "log",
- "rkyv",
+ "rkyv 0.3.1",
  "xous",
  "xous-names",
 ]
@@ -422,11 +414,7 @@
  "keyboard",
  "log",
  "log-server",
-<<<<<<< HEAD
  "rkyv 0.4.1",
-=======
- "rkyv",
->>>>>>> 89aa1b4c
  "ticktimer-server",
  "trng",
  "utralib",
@@ -490,11 +478,7 @@
  "log",
  "log-server",
  "minifb",
-<<<<<<< HEAD
  "rkyv 0.4.1",
-=======
- "rkyv",
->>>>>>> 89aa1b4c
  "utralib",
  "xous",
  "xous-names",
@@ -574,11 +558,7 @@
  "keyboard",
  "log",
  "log-server",
-<<<<<<< HEAD
  "rkyv 0.4.1",
-=======
- "rkyv",
->>>>>>> 89aa1b4c
  "ticktimer-server",
  "utralib",
  "xous",
@@ -591,11 +571,7 @@
 dependencies = [
  "graphics-server",
  "log",
-<<<<<<< HEAD
  "rkyv 0.4.1",
-=======
- "rkyv",
->>>>>>> 89aa1b4c
  "xous",
  "xous-names",
 ]
@@ -608,11 +584,7 @@
  "ime-plugin-api",
  "log",
  "log-server",
-<<<<<<< HEAD
  "rkyv 0.4.1",
-=======
- "rkyv",
->>>>>>> 89aa1b4c
  "ticktimer-server",
  "utralib",
  "xous",
@@ -640,11 +612,7 @@
  "heapless",
  "log",
  "log-server",
-<<<<<<< HEAD
  "rkyv 0.4.1",
-=======
- "rkyv",
->>>>>>> 89aa1b4c
  "ticktimer-server",
  "utralib",
  "xous",
@@ -686,7 +654,7 @@
  "heapless",
  "log",
  "log-server",
- "rkyv",
+ "rkyv 0.3.1",
  "ticktimer-server",
  "utralib",
  "xous",
@@ -868,6 +836,26 @@
 ]
 
 [[package]]
+name = "ptr_meta"
+version = "0.1.1"
+source = "registry+https://github.com/rust-lang/crates.io-index"
+checksum = "aad980f4bb4053abd4733b1680024a8c71ffde345f6e584c6af9eb6f0067a198"
+dependencies = [
+ "ptr_meta_derive",
+]
+
+[[package]]
+name = "ptr_meta_derive"
+version = "0.1.1"
+source = "registry+https://github.com/rust-lang/crates.io-index"
+checksum = "7bcd6232fa7d7fcd15703da5c07c9f10d203ee4fdf6ecf6d7ac5056db78089a3"
+dependencies = [
+ "proc-macro2 1.0.24",
+ "quote 1.0.8",
+ "syn 1.0.60",
+]
+
+[[package]]
 name = "quick-error"
 version = "1.2.3"
 source = "registry+https://github.com/rust-lang/crates.io-index"
@@ -1047,7 +1035,18 @@
 checksum = "4ba0dea2b9efaa468bc76d09a06741839d84c70a746edb1793d9653828532666"
 dependencies = [
  "memoffset",
- "rkyv_derive",
+ "rkyv_derive 0.3.1",
+]
+
+[[package]]
+name = "rkyv"
+version = "0.4.1"
+source = "registry+https://github.com/rust-lang/crates.io-index"
+checksum = "45a6fdbe501948402e00ede914b4dc21d340105b2eff740ed47e3d45ac846f5c"
+dependencies = [
+ "memoffset",
+ "ptr_meta",
+ "rkyv_derive 0.4.0",
 ]
 
 [[package]]
@@ -1055,6 +1054,17 @@
 version = "0.3.1"
 source = "registry+https://github.com/rust-lang/crates.io-index"
 checksum = "ddf04e93b51e6cfcc0eeee3bbf121d978303b83fbf2dc49085cff7855478fd4b"
+dependencies = [
+ "proc-macro2 1.0.24",
+ "quote 1.0.8",
+ "syn 1.0.60",
+]
+
+[[package]]
+name = "rkyv_derive"
+version = "0.4.0"
+source = "registry+https://github.com/rust-lang/crates.io-index"
+checksum = "95a169f6bc5a81033e86ed39d0f4150e2608160b73d2b93c6e8e6a3efa873f14"
 dependencies = [
  "proc-macro2 1.0.24",
  "quote 1.0.8",
@@ -1145,7 +1155,7 @@
  "llio",
  "log",
  "log-server",
- "rkyv",
+ "rkyv 0.3.1",
  "ticktimer-server",
  "utralib",
  "xous",
@@ -1579,16 +1589,10 @@
 dependencies = [
  "bitflags",
  "compiler_builtins",
- "hash32",
- "hash32-derive",
  "hex",
  "lazy_static",
  "log",
-<<<<<<< HEAD
  "rkyv 0.4.1",
-=======
- "rkyv",
->>>>>>> 89aa1b4c
  "rustc-std-workspace-core",
  "xous-macros",
 ]
@@ -1612,11 +1616,7 @@
  "heapless",
  "log",
  "log-server",
-<<<<<<< HEAD
  "rkyv 0.4.1",
-=======
- "rkyv",
->>>>>>> 89aa1b4c
  "ticktimer-server",
  "utralib",
  "xous",
