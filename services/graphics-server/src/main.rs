--- conflicted
+++ resolved
@@ -22,19 +22,14 @@
 use xous::{msg_scalar_unpack, msg_blocking_scalar_unpack, MemoryRange};
 
 mod fontmap;
-use api::{BulkRead, ArchivedBulkRead};
+use api::BulkRead;
 
 fn draw_boot_logo(display: &mut XousDisplay) {
     display.blit_screen(poweron::LOGO_MAP);
 }
 
-<<<<<<< HEAD
 #[cfg(any(target_os = "none", target_os = "xous"))]
-fn map_fonts() {
-=======
-#[cfg(target_os = "none")]
 fn map_fonts() -> MemoryRange {
->>>>>>> f638d012
     log::trace!("mapping fonts");
     // this maps an extra page if the total length happens to fall on a 4096-byte boundary, but this is ok
     // because the reserved area is much larger
@@ -58,13 +53,8 @@
     fontregion
 }
 
-<<<<<<< HEAD
 #[cfg(not(any(target_os = "none", target_os = "xous")))]
-fn map_fonts() {
-=======
-#[cfg(not(target_os = "none"))]
 fn map_fonts() -> MemoryRange {
->>>>>>> f638d012
     // does nothing
     let fontlen: u32 = ((fontmap::FONT_TOTAL_LEN as u32 + 8) & 0xFFFF_F000) + 0x1000;
     let fontregion = xous::syscall::map_memory(
