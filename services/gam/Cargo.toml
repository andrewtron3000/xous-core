[package]
authors = ["bunnie <bunnie@kosagi.com>"]
description = "Graphical Abstraction Manager for Xous"
edition = "2018"
name = "gam"
version = "0.1.0"

# Dependency versions enforced by Cargo.lock.
[dependencies]
com = { path = "../com" }                                                 # used by the backlight setting on the main menu thread
content-plugin-api = { path = "../content-plugin-api" }
graphics-server = { path = "../graphics-server" }
ime-plugin-api = { path = "../ime-plugin-api" }
ime-plugin-shell = { path = "../ime-plugin-shell" }
keyboard = { path = "../keyboard", optional = true }
log = "0.4.14"
log-server = { package = "xous-api-log", version = "0.1.58" }
ticktimer-server = { package = "xous-api-ticktimer", version = "0.9.58" }
trng = { path = "../trng", optional = true }
xous = "0.9.62"
xous-ipc = "0.9.62"
xous-names = { package = "xous-api-names", version = "0.9.60" }

num-derive = { version = "0.3.3", default-features = false }
num-traits = { version = "0.2.14", default-features = false }
rkyv = { version = "0.4.3", default-features = false, features = [
    "const_generics",
] }

<<<<<<< HEAD
susres = { package = "xous-api-susres", version = "0.9.57", optional = true }                  # used for the sleep now menu item
cram-hal-service = { path = "../cram-hal-service", optional = true, default-features = false }
=======
susres = { package = "xous-api-susres", version = "0.9.58", optional = true }                  # used for the sleep now menu item
cram-hal-service = { path = "../cram-hal-service", optional = true, default_features = false }
>>>>>>> 562f8bb1

enum_dispatch = "0.3.7"              # used for trait-based dispatch off of multiple layout objects.
locales = { path = "../../locales" }

tts-frontend = { path = "../tts" }

qrcode = { version = "0.12", default-features = false }
miniz_oxide = "0.4.4"
# pix = "0.13"

# used in bip39 dialogue
hex = { version = "0.4.3", default-features = false, features = ["alloc"] }
sha2 = { version = "0.10.8" }
digest = "0.9.0"

utralib = { version = "0.1.24", optional = true, default-features = false }

[features]
precursor = [
    "utralib/precursor",
    "sha2/precursor",
    "keyboard",
    "trng",
    "susres",
]
hosted = ["utralib/hosted", "sha2/hosted", "keyboard", "trng", "susres"]
renode = ["utralib/renode", "sha2/renode", "keyboard", "trng", "susres"]
cramium-soc = ["utralib/cramium-soc", "cram-hal-service"]
debugprint = []
tts = []
# default = ["debugprint"] # "debugprint"
default = []
ditherpunk = []
unsafe-app-loading = [
] # allow new contexts to be registered dynamically - this is unsafe and should not be set for release builds.<|MERGE_RESOLUTION|>--- conflicted
+++ resolved
@@ -27,13 +27,8 @@
     "const_generics",
 ] }
 
-<<<<<<< HEAD
-susres = { package = "xous-api-susres", version = "0.9.57", optional = true }                  # used for the sleep now menu item
+susres = { package = "xous-api-susres", version = "0.9.58", optional = true }                  # used for the sleep now menu item
 cram-hal-service = { path = "../cram-hal-service", optional = true, default-features = false }
-=======
-susres = { package = "xous-api-susres", version = "0.9.58", optional = true }                  # used for the sleep now menu item
-cram-hal-service = { path = "../cram-hal-service", optional = true, default_features = false }
->>>>>>> 562f8bb1
 
 enum_dispatch = "0.3.7"              # used for trait-based dispatch off of multiple layout objects.
 locales = { path = "../../locales" }
